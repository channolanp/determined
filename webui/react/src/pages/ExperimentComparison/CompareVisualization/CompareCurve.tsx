--- conflicted
+++ resolved
@@ -20,12 +20,8 @@
 import HpTrialTable, { TrialHParams } from './CompareTable';
 
 interface Props {
-<<<<<<< HEAD
-=======
   batches: number[]
   chartData: (number | null)[][];
-  experiments: ExperimentBase[];
->>>>>>> 6209ae54
   filters?: React.ReactNode;
   // fullHParams: string[];
   hasLoaded: boolean;
@@ -39,10 +35,7 @@
 }
 
 const LearningCurve: React.FC<Props> = ({
-<<<<<<< HEAD
 
-=======
->>>>>>> 6209ae54
   filters,
   // fullHParams,
   selectedMetric,
