--- conflicted
+++ resolved
@@ -9,14 +9,9 @@
 from determined.common import check
 
 
-<<<<<<< HEAD
-class DistributedBackend(Enum):
-    HOROVOD = bool(strtobool(os.environ.get("USE_HOROVOD", "False")))
-    TORCH = bool(strtobool(os.environ.get("USE_TORCH_DISTRIBUTED", "False")))
-=======
 class _DistributedBackend(Enum):
     HOROVOD = bool(os.environ.get("USE_HOROVOD", None))
->>>>>>> 04d3569e
+    TORCH = bool(os.environ.get("USE_TORCH_DISTRIBUTED", None))
 
 
 class TrialController(metaclass=abc.ABCMeta):
