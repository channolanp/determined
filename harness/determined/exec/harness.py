--- conflicted
+++ resolved
@@ -8,7 +8,6 @@
 import determined as det
 from determined import _generic, horovod, load
 from determined.common.api import certs
-import argparse
 
 
 def config_logging(debug: bool) -> None:
@@ -36,17 +35,7 @@
     assert info is not None, "must be run on-cluster"
     assert info.task_type == "TRIAL", f'must be run with task_type="TRIAL", not "{info.task_type}"'
 
-<<<<<<< HEAD
-    parser = argparse.ArgumentParser()
-    parser.add_argument("--distributed")
-    args = parser.parse_args()
-    distributed = args.distributed
-
-
-    # TODO: refactor websocket, data_layer, and profiling to to not use the cli_cert.
-=======
     # TODO: refactor data_layer, and profiling to to not use the cli_cert.
->>>>>>> 97abf3e4
     certs.cli_cert = certs.default_load(info.master_url)
 
     # TODO: Don't include EnvContext object in the future high-level APIs for PyTorch or Keras.
@@ -92,24 +81,6 @@
 
     config_logging(env.debug)
 
-<<<<<<< HEAD
-    if env.experiment_config.debug_enabled():
-        faulthandler.dump_traceback_later(30, repeat=True)
-
-    with det._catch_sys_exit():
-        try:
-            # TODO: reorder object lifetimes so that the DistributedContext and the GenericContext
-            # are created here.  Nothing else in the TrialController or Trial code needs the
-            # rendezvous info.  Then we can remove the rendezvous info as an arg from the whole rest
-            # of the harness.
-            rendezvous_info = info._rendezvous_info
-            assert rendezvous_info is not None
-            controller = load.prepare_controller(
-                env,
-                rendezvous_info,
-                hvd_config,
-                distributed
-=======
     with maybe_periodic_stacktraces(env.debug):
         # Step 1: Load user code.
         # We can't build a generic.Context until we have a RankInfo, and we can't build a RankInfo
@@ -133,7 +104,6 @@
                 cross_size=horovod.hvd.cross_size(),
                 chief_ip=chief_ip,
                 port_offset=info.task_type == "TRIAL" and info.trial._unique_port_offset or 0,
->>>>>>> 97abf3e4
             )
         else:
             distributed = _generic.DummyDistributed()
