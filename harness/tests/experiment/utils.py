import os
import pathlib
import tempfile
from typing import Any, Callable, Dict, List, Optional, Sequence, Tuple, Type

import numpy as np
import pytest
from mypy_extensions import DefaultNamedArg
from tensorflow.keras import utils as keras_utils

import determined as det
from determined import _generic, experimental, gpu, keras, workload
from determined.common import check


class TrainAndValidate:
    """
    Offer a similar interface as WorkloadResponseInterceptor, execpt let send() yield a whole
    progression of RUN_STEP and COMPUTE_VALIDATION_METRICS, and let result() return the accumulated
    metrics from each.
    """

    def __init__(self, request_stop_step_id: Optional[int] = None) -> None:
        self._training_metrics = None  # type: Optional[List[Dict[str, Any]]]
        self._avg_training_metrics = None  # type: Optional[List[Dict[str, Any]]]
        self._validation_metrics = None  # type: Optional[List[Dict[str, Any]]]
        self.request_stop_step_id = request_stop_step_id
        self._latest_batch = 0

    def send(
        self, steps: int, validation_freq: int, initial_step_id: int = 1, scheduling_unit: int = 1
    ) -> workload.Stream:
        self._training_metrics = []
        self._avg_training_metrics = []
        self._validation_metrics = []
        self._latest_batch = 0
        interceptor = workload.WorkloadResponseInterceptor()

        for step_id in range(initial_step_id, initial_step_id + steps):
            stop_requested = False
            yield from interceptor.send(
                workload.train_workload(
                    step_id,
                    num_batches=scheduling_unit,
                    total_batches_processed=self._latest_batch,
                ),
            )
            metrics = interceptor.metrics_result()
            batch_metrics = metrics["metrics"]["batch_metrics"]
            assert len(batch_metrics) == scheduling_unit
            self._training_metrics.extend(batch_metrics)
            self._avg_training_metrics.append(metrics["metrics"]["avg_metrics"])
            self._latest_batch += scheduling_unit
            if metrics.get("stop_requested"):
                assert step_id == self.request_stop_step_id
                stop_requested = True

            if step_id % validation_freq == 0:
                yield from interceptor.send(
                    workload.validation_workload(
                        step_id, total_batches_processed=self._latest_batch
                    ),
                )
                validation = interceptor.metrics_result()
                v_metrics = validation["metrics"]["validation_metrics"]
                self._validation_metrics.append(v_metrics)
                if validation.get("stop_requested"):
                    assert step_id == self.request_stop_step_id
                    stop_requested = True

            if stop_requested:
                break
            else:
                assert step_id != self.request_stop_step_id

    def result(self) -> Tuple[List[Dict[str, Any]], List[Dict[str, Any]]]:
        assert self._training_metrics is not None
        assert self._validation_metrics is not None
        return self._training_metrics, self._validation_metrics

    def get_latest_batch(self) -> int:
        return self._latest_batch

    def get_avg_training_metrics(self) -> List[Dict[str, Any]]:
        assert self._avg_training_metrics is not None
        return self._avg_training_metrics


def make_default_exp_config(
    hparams: Dict[str, Any],
    scheduling_unit: int,
    searcher_metric: str,
    checkpoint_dir: Optional[str] = None,
) -> Dict:
    return {
        "scheduling_unit": scheduling_unit,
        "resources": {"native_parallel": False, "slots_per_trial": 1},
        "hyperparameters": hparams,
        "optimizations": {
            "mixed_precision": "O0",
            "aggregation_frequency": 1,
            "gradient_compression": False,
            "average_training_metrics": False,
        },
        "data_layer": {"type": "shared_fs"},
        "checkpoint_storage": {
            "type": "shared_fs",
            "host_path": checkpoint_dir or "/tmp",
        },
        "searcher": {
            "metric": searcher_metric,
        },
    }


def make_default_env_context(
    hparams: Dict[str, Any],
    experiment_config: Dict,
    trial_seed: int = 0,
    latest_checkpoint: Optional[str] = None,
    latest_batch: int = 0,
    expose_gpus: bool = False,
) -> det.EnvContext:
    assert (latest_checkpoint is None) == (latest_batch == 0)

    if expose_gpus:
        gpu_uuids = gpu.get_gpu_uuids()
        use_gpu = bool(gpu_uuids)
    else:
        gpu_uuids = []
        use_gpu = False

    return det.EnvContext(
        experiment_config=experiment_config,
        master_url="",
        master_cert_file=None,
        master_cert_name=None,
        container_id="",
        hparams=hparams,
        latest_checkpoint=latest_checkpoint,
        latest_batch=latest_batch,
        use_gpu=use_gpu,
        container_gpus=gpu_uuids,
        slot_ids=[],
        debug=False,
        det_trial_unique_port_offset=0,
        det_trial_id="1",
        det_experiment_id="1",
        det_agent_id="1",
        det_cluster_id="uuid-123",
        trial_seed=trial_seed,
        trial_run_id=1,
        allocation_id="",
        managed_training=True,
        test_mode=False,
        on_cluster=False,
    )


def fixtures_path(path: str) -> str:
    return os.path.join(os.path.dirname(__file__), "fixtures", path)


def repo_path(path: str) -> str:
    return os.path.join(os.path.dirname(__file__), "../../../", path)


def assert_equivalent_metrics(metrics_A: Dict[str, Any], metrics_B: Dict[str, Any]) -> None:
    """
    Helper function to verify that two dictionaries of metrics are equivalent
    to each other.
    """
    assert set(metrics_A.keys()) == set(metrics_B.keys())
    for key in metrics_A.keys():
        if isinstance(metrics_A[key], (float, np.float)):
            assert metrics_A[key] == pytest.approx(metrics_B[key])
        elif isinstance(metrics_A[key], np.ndarray):
            assert np.array_equal(metrics_A[key], metrics_B[key])
        else:
            assert metrics_A[key] == metrics_B[key]


def xor_data(dtype: np.dtype = np.int64) -> Tuple[np.ndarray, np.ndarray]:
    training_data = np.array([[0, 0], [0, 1], [1, 0], [1, 1]], dtype=dtype)
    training_labels = np.array([0, 1, 1, 0], dtype=dtype)
    return training_data, training_labels


def make_xor_data_sequences(
    shuffle: bool = False,
    seed: Optional[int] = None,
    dtype: np.dtype = np.int64,
    multi_input_output: bool = False,
    batch_size: int = 1,
) -> Tuple[keras_utils.Sequence, keras_utils.Sequence]:
    """
    Generates data loaders for the toy XOR problem.  The dataset only has four
    possible inputs.  For the purposes of testing, the validation set is the
    same as the training dataset.
    """
    training_data, training_labels = xor_data(dtype)

    if shuffle:
        if seed is not None:
            np.random.seed(seed)
        idxs = np.random.permutation(4)
        training_data = training_data[idxs]
        training_labels = training_labels[idxs]

    return (
        keras._ArrayLikeAdapter(training_data, training_labels, batch_size=batch_size),
        keras._ArrayLikeAdapter(training_data, training_labels, batch_size=batch_size),
    )


def make_trial_controller_from_trial_implementation(
    trial_class: Type[det.Trial],
    hparams: Dict,
    workloads: workload.Stream,
    scheduling_unit: int = 1,
    trial_seed: int = 0,
    exp_config: Optional[Dict] = None,
    checkpoint_dir: Optional[str] = None,
    latest_checkpoint: Optional[str] = None,
    latest_batch: int = 0,
    expose_gpus: bool = False,
) -> det.TrialController:
    if not exp_config:
        assert hasattr(
            trial_class, "_searcher_metric"
        ), "Trial classes for unit tests should be annotated with a _searcher_metric attribute"
        searcher_metric = trial_class._searcher_metric  # type: ignore
        exp_config = make_default_exp_config(
            hparams, scheduling_unit, searcher_metric, checkpoint_dir=checkpoint_dir
        )
    env = make_default_env_context(
        hparams=hparams,
        experiment_config=exp_config,
        trial_seed=trial_seed,
        latest_checkpoint=latest_checkpoint,
        latest_batch=latest_batch,
        expose_gpus=expose_gpus,
    )

    storage_manager = det.common.storage.SharedFSStorageManager(checkpoint_dir or "/tmp")
    generic_context = _generic._dummy_init(storage_manager=storage_manager)

    distributed_backend = det._DistributedBackend()

    controller_class = trial_class.trial_controller_class
    assert controller_class is not None
<<<<<<< HEAD
    controller_class.pre_execute_hook(env, False)
=======
    controller_class.pre_execute_hook(env, distributed_backend)
>>>>>>> a2cede94

    trial_context = trial_class.trial_context_class(generic_context, env)
    trial_inst = trial_class(trial_context)

    return controller_class.from_trial(
        trial_inst=trial_inst,
        context=trial_context,
        env=env,
        workloads=workloads,
    )


def reproducibility_test(
    controller_fn: Callable[[workload.Stream], det.TrialController],
    steps: int,
    validation_freq: int,
    seed: int = 123,
    scheduling_unit: int = 1,
) -> Tuple[
    Tuple[Sequence[Dict[str, Any]], Sequence[Dict[str, Any]]],
    Tuple[Sequence[Dict[str, Any]], Sequence[Dict[str, Any]]],
]:
    training_metrics = {}
    validation_metrics = {}

    def make_workloads(tag: str) -> workload.Stream:
        nonlocal training_metrics
        nonlocal validation_metrics

        trainer = TrainAndValidate()

        yield from trainer.send(steps, validation_freq, scheduling_unit=scheduling_unit)
        tm, vm = trainer.result()

        training_metrics[tag] = tm
        validation_metrics[tag] = vm

    # Trial A
    os.environ["DET_TRIAL_SEED"] = str(seed)
    controller_A = controller_fn(make_workloads("A"))
    controller_A.run()

    # Trial B
    assert os.environ["DET_TRIAL_SEED"] == str(seed)
    controller_B = controller_fn(make_workloads("B"))
    controller_B.run()

    assert len(training_metrics["A"]) == len(training_metrics["B"])
    for A, B in zip(training_metrics["A"], training_metrics["B"]):
        assert_equivalent_metrics(A, B)

    assert len(validation_metrics["A"]) == len(validation_metrics["B"])
    for A, B in zip(validation_metrics["A"], validation_metrics["B"]):
        assert_equivalent_metrics(A, B)

    return (
        (training_metrics["A"], validation_metrics["A"]),
        (training_metrics["B"], validation_metrics["B"]),
    )


RestorableMakeControllerFn = Callable[
    [
        workload.Stream,
        DefaultNamedArg(Optional[str], "checkpoint_dir"),  # noqa: F821
        DefaultNamedArg(Optional[str], "latest_checkpoint"),  # noqa: F821
        DefaultNamedArg(int, "latest_batch"),  # noqa: F821
    ],
    det.TrialController,
]


def train_and_validate(
    make_trial_controller_fn: Callable[[workload.Stream], det.TrialController],
    steps: int = 2,
) -> Tuple[Sequence[Dict[str, Any]], Sequence[Dict[str, Any]]]:
    metrics: Dict[str, Any] = {"training": [], "validation": []}

    def make_workloads(steps: int) -> workload.Stream:
        trainer = TrainAndValidate()

        yield from trainer.send(steps, validation_freq=1, scheduling_unit=10)
        tm, vm = trainer.result()
        metrics["training"] += tm
        metrics["validation"] += vm

    controller = make_trial_controller_fn(make_workloads(steps))
    controller.run()

    return (metrics["training"], metrics["validation"])


def checkpointing_and_restoring_test(
    make_trial_controller_fn: RestorableMakeControllerFn, tmp_path: pathlib.Path
) -> Tuple[Sequence[Dict[str, Any]], Sequence[Dict[str, Any]]]:
    """
    Tests if a trial controller of any framework can checkpoint and restore from that checkpoint
    without state changes.

    This test runs two trials.
    1) Trial A runs for one steps of 100 batches, checkpoints itself, and restores from
       that checkpoint.
    2) Trial B runs for two steps of 100 batches.

    This test compares the training and validation metrics history of the two trials.
    """

    training_metrics = {"A": [], "B": []}  # type: Dict[str, List[workload.Metrics]]
    validation_metrics = {"A": [], "B": []}  # type: Dict[str, List[workload.Metrics]]
    checkpoint_dir = str(tmp_path.joinpath("checkpoint"))
    latest_checkpoint = None
    latest_batch = 0

    def make_workloads(steps: int, tag: str, checkpoint: bool) -> workload.Stream:
        trainer = TrainAndValidate()

        yield from trainer.send(steps, validation_freq=1, scheduling_unit=100)
        tm, vm = trainer.result()
        training_metrics[tag] += tm
        validation_metrics[tag] += vm

        if checkpoint is not None:
            interceptor = workload.WorkloadResponseInterceptor()
            yield from interceptor.send(workload.checkpoint_workload())
            nonlocal latest_checkpoint, latest_batch
            latest_checkpoint = interceptor.metrics_result()["uuid"]
            latest_batch = trainer.get_latest_batch()

    controller_A1 = make_trial_controller_fn(
        make_workloads(1, "A", True),
        checkpoint_dir=checkpoint_dir,
    )
    controller_A1.run()
    assert latest_checkpoint is not None, "make_workloads did not set the latest_checkpoint"

    controller_A2 = make_trial_controller_fn(
        make_workloads(1, "A", False),
        checkpoint_dir=checkpoint_dir,
        latest_checkpoint=latest_checkpoint,
        latest_batch=latest_batch,
    )
    controller_A2.run()

    controller_B = make_trial_controller_fn(make_workloads(2, "B", False))
    controller_B.run()

    for A, B in zip(training_metrics["A"], training_metrics["B"]):
        assert_equivalent_metrics(A, B)

    for A, B in zip(validation_metrics["A"], validation_metrics["B"]):
        assert_equivalent_metrics(A, B)

    return (training_metrics["A"], training_metrics["B"])


def list_all_files(directory: str) -> List[str]:
    return [f for _, _, files in os.walk(directory) for f in files]


def create_trial_instance(trial_def: Type[det.Trial]) -> None:
    with tempfile.TemporaryDirectory() as td:
        trial_instance = experimental.create_trial_instance(
            trial_def=trial_def,
            config={
                "hyperparameters": {
                    "global_batch_size": det.Constant(16),
                    "hidden_size": 4,
                    "learning_rate": 0.01,
                }
            },
            checkpoint_dir=td,
        )
    check.check_isinstance(trial_instance, det.Trial)<|MERGE_RESOLUTION|>--- conflicted
+++ resolved
@@ -249,11 +249,7 @@
 
     controller_class = trial_class.trial_controller_class
     assert controller_class is not None
-<<<<<<< HEAD
-    controller_class.pre_execute_hook(env, False)
-=======
     controller_class.pre_execute_hook(env, distributed_backend)
->>>>>>> a2cede94
 
     trial_context = trial_class.trial_context_class(generic_context, env)
     trial_inst = trial_class(trial_context)
